# Podman Automotive HMI Proof of Concept

This repository packages a complete automotive HMI dashboard prototype. It demonstrates a NanoMQ broker, a high-frequency TypeScript telemetry simulator, and a Vue 3/Vite dashboard accelerated with OffscreenCanvas workers. Everything runs locally with Podman or Docker via the native `podman compose` plugin, the standalone `podman-compose` shim, or `docker compose`.

## Architecture

| Service | Description |
| --- | --- |
| **broker** | NanoMQ broker exposing MQTT on 1883/TCP and WebSocket on 8083 for browser clients. Configured with persistence so retained telemetry survives restarts. |
| **simulator** | TypeScript publisher that generates ~20 vehicle metrics (speed, RPM, coolant temp, tyre pressure, etc.) at 1–50 Hz and publishes retained JSON payloads with timestamps. |
| **hmi** | Vue 3 + Vite frontend served on http://127.0.0.1:8080. It connects over WebSocket using `mqtt.js`, batches telemetry per animation frame, and renders a 4×5 instrument grid in an OffscreenCanvas worker at 60 FPS. |

The HMI keeps rendering overhead under 10 ms by diffing dirty metrics and redrawing only their cells. A debug overlay exposes FPS, render time, and p50/p95 end-to-end latency computed from simulator timestamps.

## Prerequisites

<<<<<<< HEAD
- Podman 4.4+ **with the Compose plugin available** (typically the `podman-plugins` package) or the standalone [`podman-compose`](https://github.com/containers/podman-compose) shim. Docker Engine 24+ with Compose v2 is a compatible fallback.
- An active Podman service connection. On macOS, Windows, and most desktop Linux installs this means running `podman machine init` once and `podman machine start` before using Compose. Verify connectivity with `podman info`.
=======
- Podman 4.4+ with `podman compose` (or Docker Engine 24+ if preferred).
>>>>>>> 58d40373
- Ports 1883, 8080, and 8083 available on localhost.

## Quick start

```bash
<<<<<<< HEAD
# Verify that Podman has a compose frontend
podman compose version  # installs via `podman-plugins` if missing

# Launch all services in the background (starts fastest when Podman is already running)
./scripts/compose.sh up -d

# Watch container logs (optional)
./scripts/compose.sh logs -f
```

> 💡 `scripts/compose.sh` automatically prefers `podman compose`, falls back to `podman-compose`, and finally tries `docker compose`. It preflights `podman info` so you'll get a clear reminder to start `podman machine` before the shim runs.

### Podman compose troubleshooting

If `podman compose` prints `Error: unknown command` your distribution is missing the Compose plugin. Install one of the following packages (names vary slightly per OS):

| Distro | Command |
| --- | --- |
| Fedora / CentOS / RHEL | `sudo dnf install podman-plugins` |
| Debian / Ubuntu | `sudo apt install podman-compose` |
| Arch | `sudo pacman -S podman-docker` |

Alternatively, install the upstream Python shim via `pipx install podman-compose`. Once installed, re-run `podman compose version` to confirm the plugin is active.

If the compose command reports it "Cannot connect to Podman" or references a refused `podman.socket`, start the Podman machine first:

```bash
podman machine init    # first run only
podman machine start   # each time you reboot or resume
podman info            # should now succeed
```

Once the machine is running, rerun `./scripts/compose.sh up -d`.

=======
# Launch all services in the background
podman compose up -d

# Watch container logs (optional)
podman compose logs -f
```

>>>>>>> 58d40373
Open http://127.0.0.1:8080 in a modern browser with OffscreenCanvas support (Chrome, Edge, or Firefox Nightly). You should see 20 animated widgets with a live performance overlay.

## Project layout

```
.
├── broker/            # NanoMQ configuration
├── simulator/         # TypeScript telemetry publisher + Dockerfile
├── frontend/          # Vue 3 dashboard with OffscreenCanvas worker renderer
├── docker-compose.yml # Podman-compatible compose setup
└── README.md
```

### Simulator topics

The simulator publishes retained messages to `hmi/metrics/<metricId>` with payloads like:

```json
{
  "id": "vehicleSpeed",
  "label": "Speed",
  "unit": "km/h",
  "value": 122,
  "publishedAt": 1712419200000
}
```

Every message is retained so the dashboard shows the last known value immediately after refresh.

### Frontend rendering pipeline

1. The browser connects to NanoMQ via `mqtt.js` over WebSocket (ws://broker:8083/mqtt).
2. Messages are queued and flushed once per `requestAnimationFrame`, keeping the Vue/Pinia state updates deterministic and frame-bound.
3. The OffscreenCanvas worker receives compact metric batches and redraws only dirty cells on a single shared canvas, maintaining ~60 FPS with <10 ms render times.
4. Simulator timestamps are compared to render timestamps to compute live p50/p95 end-to-end latency in the overlay.

## Development notes

- The simulator implements a minimal MQTT 3.1.1 publisher over raw TCP sockets, avoiding external dependencies while still supporting retained QoS0 messages.
- The NanoMQ config enables both TCP and WebSocket listeners and persistence.
- The frontend build runs entirely inside Podman containers; no global Node.js install is required on the host.

## Maintenance

- Update metric rendering thresholds inside `frontend/src/workers/metricsRenderer.ts#getMetricRange` if you add new telemetry.
- To adjust MQTT topics, change `MQTT_TOPIC_PREFIX` in the simulator env and `VITE_MQTT_TOPIC` in `docker-compose.yml`.
<<<<<<< HEAD
- Regenerate the production build with `./scripts/compose.sh build hmi` if frontend assets change.
=======
- Regenerate the production build with `podman compose build hmi` if frontend assets change.
>>>>>>> 58d40373

## Shutdown

```bash
<<<<<<< HEAD
./scripts/compose.sh down
=======
podman compose down
>>>>>>> 58d40373
```

This stops and removes all running containers without deleting built images.<|MERGE_RESOLUTION|>--- conflicted
+++ resolved
@@ -14,53 +14,12 @@
 
 ## Prerequisites
 
-<<<<<<< HEAD
-- Podman 4.4+ **with the Compose plugin available** (typically the `podman-plugins` package) or the standalone [`podman-compose`](https://github.com/containers/podman-compose) shim. Docker Engine 24+ with Compose v2 is a compatible fallback.
-- An active Podman service connection. On macOS, Windows, and most desktop Linux installs this means running `podman machine init` once and `podman machine start` before using Compose. Verify connectivity with `podman info`.
-=======
 - Podman 4.4+ with `podman compose` (or Docker Engine 24+ if preferred).
->>>>>>> 58d40373
 - Ports 1883, 8080, and 8083 available on localhost.
 
 ## Quick start
 
 ```bash
-<<<<<<< HEAD
-# Verify that Podman has a compose frontend
-podman compose version  # installs via `podman-plugins` if missing
-
-# Launch all services in the background (starts fastest when Podman is already running)
-./scripts/compose.sh up -d
-
-# Watch container logs (optional)
-./scripts/compose.sh logs -f
-```
-
-> 💡 `scripts/compose.sh` automatically prefers `podman compose`, falls back to `podman-compose`, and finally tries `docker compose`. It preflights `podman info` so you'll get a clear reminder to start `podman machine` before the shim runs.
-
-### Podman compose troubleshooting
-
-If `podman compose` prints `Error: unknown command` your distribution is missing the Compose plugin. Install one of the following packages (names vary slightly per OS):
-
-| Distro | Command |
-| --- | --- |
-| Fedora / CentOS / RHEL | `sudo dnf install podman-plugins` |
-| Debian / Ubuntu | `sudo apt install podman-compose` |
-| Arch | `sudo pacman -S podman-docker` |
-
-Alternatively, install the upstream Python shim via `pipx install podman-compose`. Once installed, re-run `podman compose version` to confirm the plugin is active.
-
-If the compose command reports it "Cannot connect to Podman" or references a refused `podman.socket`, start the Podman machine first:
-
-```bash
-podman machine init    # first run only
-podman machine start   # each time you reboot or resume
-podman info            # should now succeed
-```
-
-Once the machine is running, rerun `./scripts/compose.sh up -d`.
-
-=======
 # Launch all services in the background
 podman compose up -d
 
@@ -68,7 +27,6 @@
 podman compose logs -f
 ```
 
->>>>>>> 58d40373
 Open http://127.0.0.1:8080 in a modern browser with OffscreenCanvas support (Chrome, Edge, or Firefox Nightly). You should see 20 animated widgets with a live performance overlay.
 
 ## Project layout
@@ -115,20 +73,12 @@
 
 - Update metric rendering thresholds inside `frontend/src/workers/metricsRenderer.ts#getMetricRange` if you add new telemetry.
 - To adjust MQTT topics, change `MQTT_TOPIC_PREFIX` in the simulator env and `VITE_MQTT_TOPIC` in `docker-compose.yml`.
-<<<<<<< HEAD
-- Regenerate the production build with `./scripts/compose.sh build hmi` if frontend assets change.
-=======
 - Regenerate the production build with `podman compose build hmi` if frontend assets change.
->>>>>>> 58d40373
 
 ## Shutdown
 
 ```bash
-<<<<<<< HEAD
-./scripts/compose.sh down
-=======
 podman compose down
->>>>>>> 58d40373
 ```
 
 This stops and removes all running containers without deleting built images.